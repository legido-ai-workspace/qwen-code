--- conflicted
+++ resolved
@@ -4,18 +4,12 @@
  * SPDX-License-Identifier: Apache-2.0
  */
 
-<<<<<<< HEAD
+import type { Config } from '@qwen-code/qwen-code-core';
 import {
-  Config,
   getErrorMessage,
   getMCPServerPrompts,
 } from '@qwen-code/qwen-code-core';
-import {
-=======
-import type { Config } from '@google/gemini-cli-core';
-import { getErrorMessage, getMCPServerPrompts } from '@google/gemini-cli-core';
 import type {
->>>>>>> 76553622
   CommandContext,
   SlashCommand,
   SlashCommandActionReturn,
