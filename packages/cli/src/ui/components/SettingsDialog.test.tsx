--- conflicted
+++ resolved
@@ -112,31 +112,6 @@
   };
 });
 
-<<<<<<< HEAD
-// Mock the useKeypress hook to avoid context issues
-interface Key {
-  name: string;
-  ctrl: boolean;
-  meta: boolean;
-  shift: boolean;
-  paste: boolean;
-  sequence: string;
-}
-
-// Variables for keypress simulation (not currently used)
-// let currentKeypressHandler: ((key: Key) => void) | null = null;
-// let isKeypressActive = false;
-
-vi.mock('../hooks/useKeypress.js', () => ({
-  useKeypress: vi.fn(
-    (_handler: (key: Key) => void, _options: { isActive: boolean }) => {
-      // Mock implementation - simplified for test stability
-    },
-  ),
-}));
-
-=======
->>>>>>> 76553622
 // Helper function to simulate key presses (commented out for now)
 // const simulateKeyPress = async (keyData: Partial<Key> & { name: string }) => {
 //   if (currentKeypressHandler) {
@@ -424,30 +399,18 @@
       const onSelect = vi.fn();
 
       const { lastFrame, unmount } = render(
-<<<<<<< HEAD
-        <SettingsDialog settings={settings} onSelect={onSelect} />,
-=======
-        <KeypressProvider kittyProtocolEnabled={false}>
-          <SettingsDialog settings={settings} onSelect={onSelect} />
-        </KeypressProvider>,
->>>>>>> 76553622
+        <KeypressProvider kittyProtocolEnabled={false}>
+          <SettingsDialog settings={settings} onSelect={onSelect} />
+        </KeypressProvider>,
       );
 
       // Wait for initial render
       await waitFor(() => {
-<<<<<<< HEAD
-        expect(lastFrame()).toContain('Hide Window Title');
-      });
-
-      // The UI should show the settings section is active and scope section is inactive
-      expect(lastFrame()).toContain('● Hide Window Title'); // Settings section active
-=======
         expect(lastFrame()).toContain('Vim Mode');
       });
 
       // The UI should show the settings section is active and scope section is inactive
       expect(lastFrame()).toContain('● Vim Mode'); // Settings section active
->>>>>>> 76553622
       expect(lastFrame()).toContain('  Apply To'); // Scope section inactive
 
       // This test validates the initial state - scope selection behavior
@@ -508,32 +471,20 @@
       const onSelect = vi.fn();
 
       const { lastFrame, unmount } = render(
-<<<<<<< HEAD
-        <SettingsDialog settings={settings} onSelect={onSelect} />,
-=======
-        <KeypressProvider kittyProtocolEnabled={false}>
-          <SettingsDialog settings={settings} onSelect={onSelect} />
-        </KeypressProvider>,
->>>>>>> 76553622
+        <KeypressProvider kittyProtocolEnabled={false}>
+          <SettingsDialog settings={settings} onSelect={onSelect} />
+        </KeypressProvider>,
       );
 
       // Wait for initial render
       await waitFor(() => {
         expect(lastFrame()).toContain('Hide Window Title');
       });
-<<<<<<< HEAD
 
       // Verify the dialog is rendered properly
       expect(lastFrame()).toContain('Settings');
       expect(lastFrame()).toContain('Apply To');
 
-=======
-
-      // Verify the dialog is rendered properly
-      expect(lastFrame()).toContain('Settings');
-      expect(lastFrame()).toContain('Apply To');
-
->>>>>>> 76553622
       // This test validates rendering - escape key behavior depends on complex
       // keypress handling that's difficult to test reliably in this environment
 
@@ -870,30 +821,18 @@
       const onSelect = vi.fn();
 
       const { lastFrame, unmount } = render(
-<<<<<<< HEAD
-        <SettingsDialog settings={settings} onSelect={onSelect} />,
-=======
-        <KeypressProvider kittyProtocolEnabled={false}>
-          <SettingsDialog settings={settings} onSelect={onSelect} />
-        </KeypressProvider>,
->>>>>>> 76553622
+        <KeypressProvider kittyProtocolEnabled={false}>
+          <SettingsDialog settings={settings} onSelect={onSelect} />
+        </KeypressProvider>,
       );
 
       // Wait for initial render
       await waitFor(() => {
-<<<<<<< HEAD
-        expect(lastFrame()).toContain('Hide Window Title');
-      });
-
-      // Verify initial state: settings section active, scope section inactive
-      expect(lastFrame()).toContain('● Hide Window Title'); // Settings section active
-=======
         expect(lastFrame()).toContain('Vim Mode');
       });
 
       // Verify initial state: settings section active, scope section inactive
       expect(lastFrame()).toContain('● Vim Mode'); // Settings section active
->>>>>>> 76553622
       expect(lastFrame()).toContain('  Apply To'); // Scope section inactive
 
       // This test validates the rendered UI structure for tab navigation
@@ -944,31 +883,13 @@
       const onSelect = vi.fn();
 
       const { lastFrame, unmount } = render(
-<<<<<<< HEAD
-        <SettingsDialog settings={settings} onSelect={onSelect} />,
-=======
-        <KeypressProvider kittyProtocolEnabled={false}>
-          <SettingsDialog settings={settings} onSelect={onSelect} />
-        </KeypressProvider>,
->>>>>>> 76553622
+        <KeypressProvider kittyProtocolEnabled={false}>
+          <SettingsDialog settings={settings} onSelect={onSelect} />
+        </KeypressProvider>,
       );
 
       // Wait for initial render
       await waitFor(() => {
-<<<<<<< HEAD
-        expect(lastFrame()).toContain('Hide Window Title');
-      });
-
-      // Verify the complete UI is rendered with all necessary sections
-      expect(lastFrame()).toContain('Settings'); // Title
-      expect(lastFrame()).toContain('● Hide Window Title'); // Active setting
-      expect(lastFrame()).toContain('Apply To'); // Scope section
-      expect(lastFrame()).toContain('1. User Settings'); // Scope options
-      expect(lastFrame()).toContain(
-        '(Use Enter to select, Tab to change focus)',
-      ); // Help text
-
-=======
         expect(lastFrame()).toContain('Vim Mode');
       });
 
@@ -981,7 +902,6 @@
         '(Use Enter to select, Tab to change focus)',
       ); // Help text
 
->>>>>>> 76553622
       // This test validates the complete UI structure is available for user workflow
       // Individual interactions are tested in focused unit tests
 
