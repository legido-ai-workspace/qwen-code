/**
 * @license
 * Copyright 2025 Google LLC
 * SPDX-License-Identifier: Apache-2.0
 */

<<<<<<< HEAD
import { AuthType } from '@qwen-code/qwen-code-core';
import { Box, Text } from 'ink';
import React, { useState } from 'react';
import {
  setOpenAIApiKey,
  setOpenAIBaseUrl,
  setOpenAIModel,
  validateAuthMethod,
} from '../../config/auth.js';
import { LoadedSettings, SettingScope } from '../../config/settings.js';
import { Colors } from '../colors.js';
=======
import type React from 'react';
import { useState } from 'react';
import { Box, Text } from 'ink';
import { Colors } from '../colors.js';
import { RadioButtonSelect } from './shared/RadioButtonSelect.js';
import type { LoadedSettings } from '../../config/settings.js';
import { SettingScope } from '../../config/settings.js';
import { AuthType } from '@google/gemini-cli-core';
import { validateAuthMethod } from '../../config/auth.js';
>>>>>>> 76553622
import { useKeypress } from '../hooks/useKeypress.js';
import { OpenAIKeyPrompt } from './OpenAIKeyPrompt.js';
import { RadioButtonSelect } from './shared/RadioButtonSelect.js';

interface AuthDialogProps {
  onSelect: (authMethod: AuthType | undefined, scope: SettingScope) => void;
  settings: LoadedSettings;
  initialErrorMessage?: string | null;
}

function parseDefaultAuthType(
  defaultAuthType: string | undefined,
): AuthType | null {
  if (
    defaultAuthType &&
    Object.values(AuthType).includes(defaultAuthType as AuthType)
  ) {
    return defaultAuthType as AuthType;
  }
  return null;
}

export function AuthDialog({
  onSelect,
  settings,
  initialErrorMessage,
}: AuthDialogProps): React.JSX.Element {
<<<<<<< HEAD
  const [errorMessage, setErrorMessage] = useState<string | null>(
    initialErrorMessage || null,
  );
  const [showOpenAIKeyPrompt, setShowOpenAIKeyPrompt] = useState(false);
  const items = [
    { label: 'Qwen OAuth', value: AuthType.QWEN_OAUTH },
    { label: 'OpenAI', value: AuthType.USE_OPENAI },
  ];

  const initialAuthIndex = Math.max(
    0,
    items.findIndex((item) => {
      if (settings.merged.selectedAuthType) {
        return item.value === settings.merged.selectedAuthType;
      }

      const defaultAuthType = parseDefaultAuthType(
        process.env['GEMINI_DEFAULT_AUTH_TYPE'],
      );
      if (defaultAuthType) {
        return item.value === defaultAuthType;
      }

      if (process.env['GEMINI_API_KEY']) {
        return item.value === AuthType.USE_GEMINI;
      }
=======
  const [errorMessage, setErrorMessage] = useState<string | null>(() => {
    if (initialErrorMessage) {
      return initialErrorMessage;
    }

    const defaultAuthType = parseDefaultAuthType(
      process.env['GEMINI_DEFAULT_AUTH_TYPE'],
    );

    if (process.env['GEMINI_DEFAULT_AUTH_TYPE'] && defaultAuthType === null) {
      return (
        `Invalid value for GEMINI_DEFAULT_AUTH_TYPE: "${process.env['GEMINI_DEFAULT_AUTH_TYPE']}". ` +
        `Valid values are: ${Object.values(AuthType).join(', ')}.`
      );
    }

    if (
      process.env['GEMINI_API_KEY'] &&
      (!defaultAuthType || defaultAuthType === AuthType.USE_GEMINI)
    ) {
      return 'Existing API key detected (GEMINI_API_KEY). Select "Gemini API Key" option to use it.';
    }
    return null;
  });
  const items = [
    {
      label: 'Login with Google',
      value: AuthType.LOGIN_WITH_GOOGLE,
    },
    ...(process.env['CLOUD_SHELL'] === 'true'
      ? [
          {
            label: 'Use Cloud Shell user credentials',
            value: AuthType.CLOUD_SHELL,
          },
        ]
      : []),
    {
      label: 'Use Gemini API Key',
      value: AuthType.USE_GEMINI,
    },
    { label: 'Vertex AI', value: AuthType.USE_VERTEX_AI },
  ];

  const initialAuthIndex = items.findIndex((item) => {
    if (settings.merged.security?.auth?.selectedType) {
      return item.value === settings.merged.security.auth.selectedType;
    }

    const defaultAuthType = parseDefaultAuthType(
      process.env['GEMINI_DEFAULT_AUTH_TYPE'],
    );
    if (defaultAuthType) {
      return item.value === defaultAuthType;
    }

    if (process.env['GEMINI_API_KEY']) {
      return item.value === AuthType.USE_GEMINI;
    }
>>>>>>> 76553622

      return item.value === AuthType.LOGIN_WITH_GOOGLE;
    }),
  );

  const handleAuthSelect = (authMethod: AuthType) => {
    const error = validateAuthMethod(authMethod);
    if (error) {
      if (
        authMethod === AuthType.USE_OPENAI &&
        !process.env['OPENAI_API_KEY']
      ) {
        setShowOpenAIKeyPrompt(true);
        setErrorMessage(null);
      } else {
        setErrorMessage(error);
      }
    } else {
      setErrorMessage(null);
      onSelect(authMethod, SettingScope.User);
    }
  };

  const handleOpenAIKeySubmit = (
    apiKey: string,
    baseUrl: string,
    model: string,
  ) => {
    setOpenAIApiKey(apiKey);
    setOpenAIBaseUrl(baseUrl);
    setOpenAIModel(model);
    setShowOpenAIKeyPrompt(false);
    onSelect(AuthType.USE_OPENAI, SettingScope.User);
  };

  const handleOpenAIKeyCancel = () => {
    setShowOpenAIKeyPrompt(false);
    setErrorMessage('OpenAI API key is required to use OpenAI authentication.');
  };

  useKeypress(
    (key) => {
      if (showOpenAIKeyPrompt) {
        return;
      }

      if (key.name === 'escape') {
        // Prevent exit if there is an error message.
        // This means they user is not authenticated yet.
        if (errorMessage) {
          return;
        }
        if (settings.merged.security?.auth?.selectedType === undefined) {
          // Prevent exiting if no auth method is set
          setErrorMessage(
            'You must select an auth method to proceed. Press Ctrl+C twice to exit.',
          );
          return;
        }
        onSelect(undefined, SettingScope.User);
      }
    },
    { isActive: true },
  );

  if (showOpenAIKeyPrompt) {
    return (
      <OpenAIKeyPrompt
        onSubmit={handleOpenAIKeySubmit}
        onCancel={handleOpenAIKeyCancel}
      />
    );
  }

  return (
    <Box
      borderStyle="round"
      borderColor={Colors.Gray}
      flexDirection="column"
      padding={1}
      width="100%"
    >
      <Text bold>Get started</Text>
      <Box marginTop={1}>
        <Text>How would you like to authenticate for this project?</Text>
      </Box>
      <Box marginTop={1}>
        <RadioButtonSelect
          items={items}
          initialIndex={initialAuthIndex}
          onSelect={handleAuthSelect}
        />
      </Box>
      {errorMessage && (
        <Box marginTop={1}>
          <Text color={Colors.AccentRed}>{errorMessage}</Text>
        </Box>
      )}
      <Box marginTop={1}>
        <Text color={Colors.AccentPurple}>(Use Enter to Set Auth)</Text>
      </Box>
      <Box marginTop={1}>
        <Text>Terms of Services and Privacy Notice for Qwen Code</Text>
      </Box>
      <Box marginTop={1}>
        <Text color={Colors.AccentBlue}>
          {'https://github.com/QwenLM/Qwen3-Coder/blob/main/README.md'}
        </Text>
      </Box>
    </Box>
  );
}<|MERGE_RESOLUTION|>--- conflicted
+++ resolved
@@ -4,29 +4,18 @@
  * SPDX-License-Identifier: Apache-2.0
  */
 
-<<<<<<< HEAD
+import type React from 'react';
+import { useState } from 'react';
 import { AuthType } from '@qwen-code/qwen-code-core';
 import { Box, Text } from 'ink';
-import React, { useState } from 'react';
 import {
   setOpenAIApiKey,
   setOpenAIBaseUrl,
   setOpenAIModel,
   validateAuthMethod,
 } from '../../config/auth.js';
-import { LoadedSettings, SettingScope } from '../../config/settings.js';
+import { type LoadedSettings, SettingScope } from '../../config/settings.js';
 import { Colors } from '../colors.js';
-=======
-import type React from 'react';
-import { useState } from 'react';
-import { Box, Text } from 'ink';
-import { Colors } from '../colors.js';
-import { RadioButtonSelect } from './shared/RadioButtonSelect.js';
-import type { LoadedSettings } from '../../config/settings.js';
-import { SettingScope } from '../../config/settings.js';
-import { AuthType } from '@google/gemini-cli-core';
-import { validateAuthMethod } from '../../config/auth.js';
->>>>>>> 76553622
 import { useKeypress } from '../hooks/useKeypress.js';
 import { OpenAIKeyPrompt } from './OpenAIKeyPrompt.js';
 import { RadioButtonSelect } from './shared/RadioButtonSelect.js';
@@ -54,7 +43,6 @@
   settings,
   initialErrorMessage,
 }: AuthDialogProps): React.JSX.Element {
-<<<<<<< HEAD
   const [errorMessage, setErrorMessage] = useState<string | null>(
     initialErrorMessage || null,
   );
@@ -67,12 +55,12 @@
   const initialAuthIndex = Math.max(
     0,
     items.findIndex((item) => {
-      if (settings.merged.selectedAuthType) {
-        return item.value === settings.merged.selectedAuthType;
+      if (settings.merged.security?.auth?.selectedType) {
+        return item.value === settings.merged.security?.auth?.selectedType;
       }
 
       const defaultAuthType = parseDefaultAuthType(
-        process.env['GEMINI_DEFAULT_AUTH_TYPE'],
+        process.env['QWEN_DEFAULT_AUTH_TYPE'],
       );
       if (defaultAuthType) {
         return item.value === defaultAuthType;
@@ -81,67 +69,6 @@
       if (process.env['GEMINI_API_KEY']) {
         return item.value === AuthType.USE_GEMINI;
       }
-=======
-  const [errorMessage, setErrorMessage] = useState<string | null>(() => {
-    if (initialErrorMessage) {
-      return initialErrorMessage;
-    }
-
-    const defaultAuthType = parseDefaultAuthType(
-      process.env['GEMINI_DEFAULT_AUTH_TYPE'],
-    );
-
-    if (process.env['GEMINI_DEFAULT_AUTH_TYPE'] && defaultAuthType === null) {
-      return (
-        `Invalid value for GEMINI_DEFAULT_AUTH_TYPE: "${process.env['GEMINI_DEFAULT_AUTH_TYPE']}". ` +
-        `Valid values are: ${Object.values(AuthType).join(', ')}.`
-      );
-    }
-
-    if (
-      process.env['GEMINI_API_KEY'] &&
-      (!defaultAuthType || defaultAuthType === AuthType.USE_GEMINI)
-    ) {
-      return 'Existing API key detected (GEMINI_API_KEY). Select "Gemini API Key" option to use it.';
-    }
-    return null;
-  });
-  const items = [
-    {
-      label: 'Login with Google',
-      value: AuthType.LOGIN_WITH_GOOGLE,
-    },
-    ...(process.env['CLOUD_SHELL'] === 'true'
-      ? [
-          {
-            label: 'Use Cloud Shell user credentials',
-            value: AuthType.CLOUD_SHELL,
-          },
-        ]
-      : []),
-    {
-      label: 'Use Gemini API Key',
-      value: AuthType.USE_GEMINI,
-    },
-    { label: 'Vertex AI', value: AuthType.USE_VERTEX_AI },
-  ];
-
-  const initialAuthIndex = items.findIndex((item) => {
-    if (settings.merged.security?.auth?.selectedType) {
-      return item.value === settings.merged.security.auth.selectedType;
-    }
-
-    const defaultAuthType = parseDefaultAuthType(
-      process.env['GEMINI_DEFAULT_AUTH_TYPE'],
-    );
-    if (defaultAuthType) {
-      return item.value === defaultAuthType;
-    }
-
-    if (process.env['GEMINI_API_KEY']) {
-      return item.value === AuthType.USE_GEMINI;
-    }
->>>>>>> 76553622
 
       return item.value === AuthType.LOGIN_WITH_GOOGLE;
     }),
