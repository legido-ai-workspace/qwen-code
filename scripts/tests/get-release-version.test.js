--- conflicted
+++ resolved
@@ -12,9 +12,17 @@
   execSync: vi.fn(),
 }));
 
+// Mock fs module
+vi.mock('fs', () => ({
+  default: {
+    readFileSync: vi.fn(),
+  },
+}));
+
 describe('getReleaseVersion', async () => {
-  // Dynamically import execSync after mocking
+  // Dynamically import execSync and fs after mocking
   const { execSync } = await import('node:child_process');
+  const fs = await import('fs');
   const originalEnv = { ...process.env };
 
   beforeEach(() => {
@@ -33,63 +41,29 @@
 
   it('should generate a nightly version and get previous tag', () => {
     process.env.IS_NIGHTLY = 'true';
-<<<<<<< HEAD
     vi.mocked(fs.default.readFileSync).mockReturnValue(
       JSON.stringify({ version: '0.1.0' }),
     );
-    // Mock git tag command to return empty (no existing nightly tags)
-    vi.mocked(execSync).mockReturnValue('');
-    const { releaseTag, releaseVersion, npmTag } = getReleaseVersion();
-    expect(releaseTag).toBe('v0.1.1-nightly.0');
-    expect(releaseVersion).toBe('0.1.1-nightly.0');
-    expect(npmTag).toBe('nightly');
-=======
 
     vi.mocked(execSync).mockImplementation((command) => {
-      if (command.includes('git tag')) {
-        return 'v0.1.0\nv0.0.1';
+      if (command.includes('git tag --list "v*.*.*"')) {
+        return 'v0.1.0\nv0.0.1'; // Mock stable tags for getLatestStableTag
       }
-      if (command.includes('git rev-parse')) {
-        return 'abcdef';
+      if (command.includes('git tag -l "v0.1.1-nightly.*"')) {
+        return ''; // No existing nightly tags
       }
       if (command.includes('gh release list')) {
-        return 'v0.3.0-nightly.20250819.abcdef';
+        return 'v0.1.0-nightly.5'; // Previous nightly release
       }
       return '';
     });
 
-    const result = getReleaseVersion();
-
-    expect(result).toEqual({
-      releaseTag: 'v0.3.0-nightly.20250820.abcdef',
-      releaseVersion: '0.3.0-nightly.20250820.abcdef',
-      npmTag: 'nightly',
-      previousReleaseTag: 'v0.3.0-nightly.20250819.abcdef',
-    });
->>>>>>> 76553622
-  });
-
-  it('should generate a preview version and get previous tag', () => {
-    process.env.IS_PREVIEW = 'true';
-
-    vi.mocked(execSync).mockImplementation((command) => {
-      if (command.includes('git tag')) {
-        return 'v0.1.0\nv0.0.1';
-      }
-      if (command.includes('gh release list')) {
-        return 'v0.1.0'; // Previous stable release
-      }
-      return '';
-    });
-
-    const result = getReleaseVersion();
-
-    expect(result).toEqual({
-      releaseTag: 'v0.2.0-preview',
-      releaseVersion: '0.2.0-preview',
-      npmTag: 'preview',
-      previousReleaseTag: 'v0.1.0',
-    });
+    const { releaseTag, releaseVersion, npmTag, previousReleaseTag } =
+      getReleaseVersion();
+    expect(releaseTag).toBe('v0.1.1-nightly.0');
+    expect(releaseVersion).toBe('0.1.1-nightly.0');
+    expect(npmTag).toBe('nightly');
+    expect(previousReleaseTag).toBe('v0.1.0-nightly.5');
   });
 
   it('should use the manual version and get previous tag', () => {
@@ -146,32 +120,30 @@
     );
   });
 
-<<<<<<< HEAD
-describe('get-release-version script', () => {
-  it('should print version JSON to stdout when executed directly', () => {
-    const expectedJson = {
-      releaseTag: 'v0.1.1-nightly.0',
-      releaseVersion: '0.1.1-nightly.0',
-      npmTag: 'nightly',
-    };
-    execSync.mockReturnValue(JSON.stringify(expectedJson));
-=======
-  it('should correctly calculate the next version from a patch release', () => {
-    process.env.IS_PREVIEW = 'true';
+  it('should generate nightly version with existing nightly tags', () => {
+    process.env.IS_NIGHTLY = 'true';
+    vi.mocked(fs.default.readFileSync).mockReturnValue(
+      JSON.stringify({ version: '1.2.3' }),
+    );
 
     vi.mocked(execSync).mockImplementation((command) => {
-      if (command.includes('git tag')) {
-        return 'v1.1.3\nv1.1.2\nv1.1.1\nv1.1.0\nv1.0.0';
+      if (command.includes('git tag --list "v*.*.*"')) {
+        return 'v1.2.3\nv1.2.2\nv1.2.1\nv1.2.0\nv1.1.0';
+      }
+      if (command.includes('git tag -l "v1.2.4-nightly.*"')) {
+        return 'v1.2.4-nightly.0\nv1.2.4-nightly.1\nv1.2.4-nightly.2'; // Existing nightly tags
       }
       if (command.includes('gh release list')) {
-        return 'v1.1.3';
+        return 'v1.2.4-nightly.2'; // Previous nightly release
       }
       return '';
     });
 
     const result = getReleaseVersion();
->>>>>>> 76553622
 
-    expect(result.releaseTag).toBe('v1.2.0-preview');
+    expect(result.releaseTag).toBe('v1.2.4-nightly.3');
+    expect(result.releaseVersion).toBe('1.2.4-nightly.3');
+    expect(result.npmTag).toBe('nightly');
+    expect(result.previousReleaseTag).toBe('v1.2.4-nightly.2');
   });
 });