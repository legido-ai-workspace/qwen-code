--- conflicted
+++ resolved
@@ -22,11 +22,7 @@
 
 import { describe, it, expect, vi, beforeEach, type Mock } from 'vitest';
 import { BuiltinCommandLoader } from './BuiltinCommandLoader.js';
-<<<<<<< HEAD
-import { Config } from '@qwen-code/qwen-code-core';
-=======
-import type { Config } from '@google/gemini-cli-core';
->>>>>>> 76553622
+import type { Config } from '@qwen-code/qwen-code-core';
 import { CommandKind } from '../ui/commands/types.js';
 
 import { ideCommand } from '../ui/commands/ideCommand.js';
