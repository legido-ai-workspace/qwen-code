--- conflicted
+++ resolved
@@ -276,17 +276,6 @@
         try {
           const content = await fs.readFile(filePath, 'utf-8');
 
-<<<<<<< HEAD
-      results.push({ filePath, content: processedResult.content });
-      if (debugMode)
-        logger.debug(
-          `Successfully read and processed imports: ${filePath} (Length: ${processedResult.content.length})`,
-        );
-    } catch (error: unknown) {
-      const isTestEnv =
-        process.env['NODE_ENV'] === 'test' || process.env['VITEST'];
-      if (!isTestEnv) {
-=======
           // Process imports in the content
           const processedResult = await processImports(
             content,
@@ -327,7 +316,6 @@
         // This case shouldn't happen since we catch all errors above,
         // but handle it for completeness
         const error = result.reason;
->>>>>>> 76553622
         const message = error instanceof Error ? error.message : String(error);
         logger.error(`Unexpected error processing file: ${message}`);
       }
