/**
 * @license
 * Copyright 2025 Google LLC
 * SPDX-License-Identifier: Apache-2.0
 */

import type React from 'react';
import { Box, Text } from 'ink';
import { DiffRenderer } from './DiffRenderer.js';
import { Colors } from '../../colors.js';
import { RenderInline } from '../../utils/InlineMarkdownRenderer.js';
<<<<<<< HEAD
import {
=======
import type {
>>>>>>> 76553622
  ToolCallConfirmationDetails,
  ToolExecuteConfirmationDetails,
  ToolMcpConfirmationDetails,
  Config,
<<<<<<< HEAD
} from '@qwen-code/qwen-code-core';
import {
  RadioButtonSelect,
  RadioSelectItem,
} from '../shared/RadioButtonSelect.js';
=======
} from '@google/gemini-cli-core';
import { ToolConfirmationOutcome } from '@google/gemini-cli-core';
import type { RadioSelectItem } from '../shared/RadioButtonSelect.js';
import { RadioButtonSelect } from '../shared/RadioButtonSelect.js';
>>>>>>> 76553622
import { MaxSizedBox } from '../shared/MaxSizedBox.js';
import { useKeypress } from '../../hooks/useKeypress.js';

export interface ToolConfirmationMessageProps {
  confirmationDetails: ToolCallConfirmationDetails;
  config: Config;
  isFocused?: boolean;
  availableTerminalHeight?: number;
  terminalWidth: number;
}

export const ToolConfirmationMessage: React.FC<
  ToolConfirmationMessageProps
> = ({
  confirmationDetails,
  config,
  isFocused = true,
  availableTerminalHeight,
  terminalWidth,
}) => {
  const { onConfirm } = confirmationDetails;
  const childWidth = terminalWidth - 2; // 2 for padding

  const handleConfirm = async (outcome: ToolConfirmationOutcome) => {
    if (confirmationDetails.type === 'edit') {
      const ideClient = config.getIdeClient();
      if (config.getIdeMode()) {
        const cliOutcome =
          outcome === ToolConfirmationOutcome.Cancel ? 'rejected' : 'accepted';
        await ideClient?.resolveDiffFromCli(
          confirmationDetails.filePath,
          cliOutcome,
        );
      }
    }
    onConfirm(outcome);
  };

  const isTrustedFolder = config.isTrustedFolder() !== false;

  useKeypress(
    (key) => {
      if (!isFocused) return;
      if (key.name === 'escape' || (key.ctrl && key.name === 'c')) {
        handleConfirm(ToolConfirmationOutcome.Cancel);
      }
    },
    { isActive: isFocused },
  );

  const handleSelect = (item: ToolConfirmationOutcome) => handleConfirm(item);

  let bodyContent: React.ReactNode | null = null; // Removed contextDisplay here
  let question: string;

  const options: Array<RadioSelectItem<ToolConfirmationOutcome>> = new Array<
    RadioSelectItem<ToolConfirmationOutcome>
  >();

  // Body content is now the DiffRenderer, passing filename to it
  // The bordered box is removed from here and handled within DiffRenderer

  function availableBodyContentHeight() {
    if (options.length === 0) {
      // This should not happen in practice as options are always added before this is called.
      throw new Error('Options not provided for confirmation message');
    }

    if (availableTerminalHeight === undefined) {
      return undefined;
    }

    // Calculate the vertical space (in lines) consumed by UI elements
    // surrounding the main body content.
    const PADDING_OUTER_Y = 2; // Main container has `padding={1}` (top & bottom).
    const MARGIN_BODY_BOTTOM = 1; // margin on the body container.
    const HEIGHT_QUESTION = 1; // The question text is one line.
    const MARGIN_QUESTION_BOTTOM = 1; // Margin on the question container.
    const HEIGHT_OPTIONS = options.length; // Each option in the radio select takes one line.

    const surroundingElementsHeight =
      PADDING_OUTER_Y +
      MARGIN_BODY_BOTTOM +
      HEIGHT_QUESTION +
      MARGIN_QUESTION_BOTTOM +
      HEIGHT_OPTIONS;
    return Math.max(availableTerminalHeight - surroundingElementsHeight, 1);
  }

  if (confirmationDetails.type === 'edit') {
    if (confirmationDetails.isModifying) {
      return (
        <Box
          minWidth="90%"
          borderStyle="round"
          borderColor={Colors.Gray}
          justifyContent="space-around"
          padding={1}
          overflow="hidden"
        >
          <Text>Modify in progress: </Text>
          <Text color={Colors.AccentGreen}>
            Save and close external editor to continue
          </Text>
        </Box>
      );
    }

    question = `Apply this change?`;
    options.push({
      label: 'Yes, allow once',
      value: ToolConfirmationOutcome.ProceedOnce,
    });
    if (isTrustedFolder) {
      options.push({
        label: 'Yes, allow always',
        value: ToolConfirmationOutcome.ProceedAlways,
      });
    }
    if (config.getIdeMode()) {
      options.push({
        label: 'No (esc)',
        value: ToolConfirmationOutcome.Cancel,
      });
    } else {
      options.push({
        label: 'Modify with external editor',
        value: ToolConfirmationOutcome.ModifyWithEditor,
      });
      options.push({
        label: 'No, suggest changes (esc)',
        value: ToolConfirmationOutcome.Cancel,
      });
    }

    bodyContent = (
      <DiffRenderer
        diffContent={confirmationDetails.fileDiff}
        filename={confirmationDetails.fileName}
        availableTerminalHeight={availableBodyContentHeight()}
        terminalWidth={childWidth}
      />
    );
  } else if (confirmationDetails.type === 'exec') {
    const executionProps =
      confirmationDetails as ToolExecuteConfirmationDetails;

    question = `Allow execution of: '${executionProps.rootCommand}'?`;
    options.push({
      label: 'Yes, allow once',
      value: ToolConfirmationOutcome.ProceedOnce,
    });
    if (isTrustedFolder) {
      options.push({
        label: `Yes, allow always ...`,
        value: ToolConfirmationOutcome.ProceedAlways,
      });
    }
    options.push({
      label: 'No, suggest changes (esc)',
      value: ToolConfirmationOutcome.Cancel,
    });

    let bodyContentHeight = availableBodyContentHeight();
    if (bodyContentHeight !== undefined) {
      bodyContentHeight -= 2; // Account for padding;
    }
    bodyContent = (
      <Box flexDirection="column">
        <Box paddingX={1} marginLeft={1}>
          <MaxSizedBox
            maxHeight={bodyContentHeight}
            maxWidth={Math.max(childWidth - 4, 1)}
          >
            <Box>
              <Text color={Colors.AccentCyan}>{executionProps.command}</Text>
            </Box>
          </MaxSizedBox>
        </Box>
      </Box>
    );
  } else if (confirmationDetails.type === 'info') {
    const infoProps = confirmationDetails;
    const displayUrls =
      infoProps.urls &&
      !(infoProps.urls.length === 1 && infoProps.urls[0] === infoProps.prompt);

    question = `Do you want to proceed?`;
    options.push({
      label: 'Yes, allow once',
      value: ToolConfirmationOutcome.ProceedOnce,
    });
    if (isTrustedFolder) {
      options.push({
        label: 'Yes, allow always',
        value: ToolConfirmationOutcome.ProceedAlways,
      });
    }
    options.push({
      label: 'No, suggest changes (esc)',
      value: ToolConfirmationOutcome.Cancel,
    });

    bodyContent = (
      <Box flexDirection="column" paddingX={1} marginLeft={1}>
        <Text color={Colors.AccentCyan}>
          <RenderInline text={infoProps.prompt} />
        </Text>
        {displayUrls && infoProps.urls && infoProps.urls.length > 0 && (
          <Box flexDirection="column" marginTop={1}>
            <Text>URLs to fetch:</Text>
            {infoProps.urls.map((url) => (
              <Text key={url}>
                {' '}
                - <RenderInline text={url} />
              </Text>
            ))}
          </Box>
        )}
      </Box>
    );
  } else {
    // mcp tool confirmation
    const mcpProps = confirmationDetails as ToolMcpConfirmationDetails;

    bodyContent = (
      <Box flexDirection="column" paddingX={1} marginLeft={1}>
        <Text color={Colors.AccentCyan}>MCP Server: {mcpProps.serverName}</Text>
        <Text color={Colors.AccentCyan}>Tool: {mcpProps.toolName}</Text>
      </Box>
    );

    question = `Allow execution of MCP tool "${mcpProps.toolName}" from server "${mcpProps.serverName}"?`;
    options.push({
      label: 'Yes, allow once',
      value: ToolConfirmationOutcome.ProceedOnce,
    });
    if (isTrustedFolder) {
      options.push({
        label: `Yes, always allow tool "${mcpProps.toolName}" from server "${mcpProps.serverName}"`,
        value: ToolConfirmationOutcome.ProceedAlwaysTool, // Cast until types are updated
      });
      options.push({
        label: `Yes, always allow all tools from server "${mcpProps.serverName}"`,
        value: ToolConfirmationOutcome.ProceedAlwaysServer,
      });
    }
    options.push({
      label: 'No, suggest changes (esc)',
      value: ToolConfirmationOutcome.Cancel,
    });
  }

  return (
    <Box flexDirection="column" padding={1} width={childWidth}>
      {/* Body Content (Diff Renderer or Command Info) */}
      {/* No separate context display here anymore for edits */}
      <Box flexGrow={1} flexShrink={1} overflow="hidden" marginBottom={1}>
        {bodyContent}
      </Box>

      {/* Confirmation Question */}
      <Box marginBottom={1} flexShrink={0}>
        <Text wrap="truncate">{question}</Text>
      </Box>

      {/* Select Input for Options */}
      <Box flexShrink={0}>
        <RadioButtonSelect
          items={options}
          onSelect={handleSelect}
          isFocused={isFocused}
        />
      </Box>
    </Box>
  );
};<|MERGE_RESOLUTION|>--- conflicted
+++ resolved
@@ -9,27 +9,15 @@
 import { DiffRenderer } from './DiffRenderer.js';
 import { Colors } from '../../colors.js';
 import { RenderInline } from '../../utils/InlineMarkdownRenderer.js';
-<<<<<<< HEAD
-import {
-=======
 import type {
->>>>>>> 76553622
   ToolCallConfirmationDetails,
   ToolExecuteConfirmationDetails,
   ToolMcpConfirmationDetails,
   Config,
-<<<<<<< HEAD
 } from '@qwen-code/qwen-code-core';
-import {
-  RadioButtonSelect,
-  RadioSelectItem,
-} from '../shared/RadioButtonSelect.js';
-=======
-} from '@google/gemini-cli-core';
-import { ToolConfirmationOutcome } from '@google/gemini-cli-core';
+import { ToolConfirmationOutcome } from '@qwen-code/qwen-code-core';
 import type { RadioSelectItem } from '../shared/RadioButtonSelect.js';
 import { RadioButtonSelect } from '../shared/RadioButtonSelect.js';
->>>>>>> 76553622
 import { MaxSizedBox } from '../shared/MaxSizedBox.js';
 import { useKeypress } from '../../hooks/useKeypress.js';
 
